/**
 * @file emv-decode.c
 * @brief Simple EMV decoding tool
 *
<<<<<<< HEAD
 * Copyright (c) 2021, 2023 Leon Lynch
=======
 * Copyright (c) 2021, 2022 Leon Lynch
>>>>>>> 0e4a5285
 *
 * This program is free software; you can redistribute it and/or
 * modify it under the terms of the GNU Lesser General Public
 * License as published by the Free Software Foundation; either
 * version 2.1 of the License, or (at your option) any later version.
 *
 * This program is distributed in the hope that it will be useful,
 * but WITHOUT ANY WARRANTY; without even the implied warranty of
 * MERCHANTABILITY or FITNESS FOR A PARTICULAR PURPOSE.  See the GNU
 * Lesser General Public License for more details.
 *
 * You should have received a copy of the GNU Lesser General Public
 * License along with this program. If not, see
 * <https://www.gnu.org/licenses/>.
 */

#include "iso7816.h"
#include "print_helpers.h"
#include "emv_strings.h"
#include "isocodes_lookup.h"

#include <stddef.h>
#include <stdint.h>
#include <stdlib.h>
#include <stdio.h>
#include <string.h>
#include <argp.h>

// Helper functions
static error_t argp_parser_helper(int key, char* arg, struct argp_state* state);
static int parse_hex(const char* hex, void* bin, size_t bin_len);
static void* load_from_file(FILE* file, size_t* len);

// Input data
static uint8_t* data = NULL;
static size_t data_len = 0;
static char* arg_str = NULL;
static size_t arg_str_len = 0;

// Decoding modes
enum emv_decode_mode_t {
	EMV_DECODE_NONE = 0,
	EMV_DECODE_ATR,
	EMV_DECODE_SW1SW2,
	EMV_DECODE_BER,
	EMV_DECODE_TLV,
	EMV_DECODE_DOL,
	EMV_DECODE_TAG_LIST,
	EMV_DECODE_TERM_TYPE,
	EMV_DECODE_TERM_CAPS,
	EMV_DECODE_ADDL_TERM_CAPS,
<<<<<<< HEAD
	EMV_DECODE_ISO3166_1,
	EMV_DECODE_ISO4217,
	EMV_DECODE_ISO639,
=======
	EMV_DECODE_CVM_LIST,
	EMV_DECODE_CVM_RESULTS,
	EMV_DECODE_TVR,
	EMV_DECODE_TSI,
>>>>>>> 0e4a5285
};
static enum emv_decode_mode_t emv_decode_mode = EMV_DECODE_NONE;

// argp option structure
static struct argp_option argp_options[] = {
	{ NULL, 0, NULL, 0, "ISO 7816:", 1 },
	{ "atr", EMV_DECODE_ATR, NULL, 0, "Decode ISO 7816 Answer-To-Reset (ATR), including initial character TS" },
	{ "sw1sw2", EMV_DECODE_SW1SW2, NULL, 0, "Decode ISO 7816 Status bytes SW1-SW2, eg 9000" },

	{ NULL, 0, NULL, 0, "TLV data:", 2 },
	{ "ber", EMV_DECODE_BER, NULL, 0, "Decode ISO 8825-1 BER encoded data" },
	{ "tlv", EMV_DECODE_TLV, NULL, 0, "Decode EMV TLV data" },
	{ "dol", EMV_DECODE_DOL, NULL, 0, "Decode EMV Data Object List (DOL)" },
	{ "tag-list", EMV_DECODE_TAG_LIST, NULL, 0, "Decode EMV Tag List" },

	{ NULL, 0, NULL, 0, "Individual EMV fields:", 3 },
	{ "term-type", EMV_DECODE_TERM_TYPE, NULL, 0, "Decode Terminal Type (field 9F35)" },
	{ "9F35", EMV_DECODE_TERM_TYPE, NULL, OPTION_ALIAS },
	{ "term-caps", EMV_DECODE_TERM_CAPS, NULL, 0, "Decode Terminal Capabilities (field 9F33)" },
	{ "9F33", EMV_DECODE_TERM_CAPS, NULL, OPTION_ALIAS },
	{ "addl-term-caps", EMV_DECODE_ADDL_TERM_CAPS, NULL, 0, "Decode Additional Terminal Capabilities (field 9F40)" },
	{ "9F40", EMV_DECODE_ADDL_TERM_CAPS, NULL, OPTION_ALIAS },
	{ "cvm-list", EMV_DECODE_CVM_LIST, NULL, 0, "Decode Cardholder Verification Method (CVM) List (field 8E)" },
	{ "8E", EMV_DECODE_CVM_LIST, NULL, OPTION_ALIAS },
	{ "cvm-results", EMV_DECODE_CVM_RESULTS, NULL, 0, "Decode Cardholder Verification Method (CVM) Results (field 9F34)" },
	{ "9F34", EMV_DECODE_CVM_RESULTS, NULL, OPTION_ALIAS },
	{ "tvr", EMV_DECODE_TVR, NULL, 0, "Decode Terminal Verification Results (field 95)" },
	{ "95", EMV_DECODE_TVR, NULL, OPTION_ALIAS },
	{ "tsi", EMV_DECODE_TSI, NULL, 0, "Decode Transaction Status Information (field 9B)" },
	{ "9B", EMV_DECODE_TSI, NULL, OPTION_ALIAS },

	{ NULL, 0, NULL, 0, "Other:", 4 },
	{ "country", EMV_DECODE_ISO3166_1, NULL, 0, "Lookup country name by ISO 3166-1 alpha-2, alpha-3 or numeric code" },
	{ "iso3166-1", EMV_DECODE_ISO3166_1, NULL, OPTION_ALIAS },
	{ "currency", EMV_DECODE_ISO4217, NULL, 0, "Lookup currency name by ISO 4217 alpha-3 or numeric code" },
	{ "iso4217", EMV_DECODE_ISO4217, NULL, OPTION_ALIAS },
	{ "language", EMV_DECODE_ISO639, NULL, 0, "Lookup language name by ISO 639 alpha-2 or alpha-3 code" },
	{ "iso639", EMV_DECODE_ISO639, NULL, OPTION_ALIAS },

	{ 0, 0, NULL, 0, "OPTION may only be _one_ of the above." },
	{ 0, 0, NULL, 0, "INPUT is either a string of hex digits representing binary data, or \"-\" to read from stdin" },
	{ 0 },
};

// argp configuration
static struct argp argp_config = {
	argp_options,
	argp_parser_helper,
	"INPUT",
	"Decode data and print it in a human readable format.",
};

// argp parser helper function
static error_t argp_parser_helper(int key, char* arg, struct argp_state* state)
{
	int r;

	switch (key) {
		case ARGP_KEY_ARG: {
			if (emv_decode_mode == EMV_DECODE_ISO3166_1 ||
				emv_decode_mode == EMV_DECODE_ISO4217 ||
				emv_decode_mode == EMV_DECODE_ISO639
			) {
				// Country, currency and language lookups use the verbatim string input
				arg_str = strdup(arg);
				arg_str_len = strlen(arg);
				return 0;
			}

			// Parse INPUT argument
			size_t arg_len = strlen(arg);

			// If INPUT is "-"
			if (arg_len == 1 && *arg == '-') {
				// Read INPUT from stdin
				data = load_from_file(stdin, &data_len);
				if (!data || !data_len) {
					argp_error(state, "Failed to read INPUT from stdin");
				}
			} else {
				// Read INPUT as hex data
				if (arg_len % 2 != 0) {
					argp_error(state, "INPUT must have even number of digits");
				}

				data_len = arg_len / 2;
				data = malloc(data_len);

				r = parse_hex(arg, data, data_len);
				if (r) {
					argp_error(state, "INPUT must must consist of hex digits");
				}
			}

			return 0;
		}

		case ARGP_KEY_NO_ARGS: {
			argp_error(state, "INPUT is missing");
			return ARGP_ERR_UNKNOWN;
		}

		case EMV_DECODE_ATR:
		case EMV_DECODE_SW1SW2:
		case EMV_DECODE_BER:
		case EMV_DECODE_TLV:
		case EMV_DECODE_DOL:
		case EMV_DECODE_TAG_LIST:
		case EMV_DECODE_TERM_TYPE:
		case EMV_DECODE_TERM_CAPS:
		case EMV_DECODE_ADDL_TERM_CAPS:
<<<<<<< HEAD
		case EMV_DECODE_ISO3166_1:
		case EMV_DECODE_ISO4217:
		case EMV_DECODE_ISO639:
=======
		case EMV_DECODE_CVM_LIST:
		case EMV_DECODE_CVM_RESULTS:
		case EMV_DECODE_TVR:
		case EMV_DECODE_TSI:
>>>>>>> 0e4a5285
			if (emv_decode_mode != EMV_DECODE_NONE) {
				argp_error(state, "Only one decoding OPTION may be specified");
			}

			emv_decode_mode = key;
			return 0;

		default:
			return ARGP_ERR_UNKNOWN;
	}
}

// Hex parser helper function
static int parse_hex(const char* hex, void* bin, size_t bin_len)
{
	size_t hex_len = bin_len * 2;

	for (size_t i = 0; i < hex_len; ++i) {
		if (!isxdigit(hex[i])) {
			return -1;
		}
	}

	while (*hex && bin_len--) {
		uint8_t* ptr = bin;

		char str[3];
		strncpy(str, hex, 2);
		str[2] = 0;

		*ptr = strtoul(str, NULL, 16);

		hex += 2;
		++bin;
	}

	return 0;
}

// File loader helper function
static void* load_from_file(FILE* file, size_t* len)
{
	const size_t block_size = 4096; // Use common page size
	void* buf = NULL;
	size_t buf_len = 0;
	size_t total_len = 0;

	if (!file) {
		*len = 0;
		return NULL;
	}

	do {
		// Grow buffer
		buf_len += block_size;
		buf = realloc(buf, buf_len);

		// Read next block
		total_len += fread(buf + total_len, 1, block_size, file);
		if (ferror(file)) {
			free(buf);
			*len = 0;
			return NULL;
		}
	} while (!feof(file));

	*len = total_len;
	return buf;
}

int main(int argc, char** argv)
{
	int r;

	if (argc == 1) {
		// No command line arguments
		argp_help(&argp_config, stdout, ARGP_HELP_STD_HELP, argv[0]);
		return 1;
	}

	r = argp_parse(&argp_config, argc, argv, 0, 0, 0);
	if (r) {
		fprintf(stderr, "Failed to parse command line\n");
		return 1;
	}

	r = isocodes_init(NULL);
	if (r < 0) {
		fprintf(stderr, "Failed to initialise iso-codes data\n");
		return 2;
	}
	if (r > 0) {
		fprintf(stderr, "Failed to find iso-codes data; currency and country lookups will not be possible\n");
	}

	switch (emv_decode_mode) {
		case EMV_DECODE_NONE: {
			// No command line arguments
			argp_help(&argp_config, stdout, ARGP_HELP_STD_HELP, argv[0]);
			break;
		}

		case EMV_DECODE_ATR: {
			struct iso7816_atr_info_t atr_info;

			if (data_len < ISO7816_ATR_MIN_SIZE) {
				fprintf(stderr, "ATR may not have less than %u digits (thus %u bytes)\n", ISO7816_ATR_MIN_SIZE * 2, ISO7816_ATR_MIN_SIZE);
				break;
			}
			if (data_len > ISO7816_ATR_MAX_SIZE) {
				fprintf(stderr, "ATR may not have more than %u digits (thus %u bytes)\n", ISO7816_ATR_MAX_SIZE * 2, ISO7816_ATR_MAX_SIZE);
				break;
			}

			r = iso7816_atr_parse(data, data_len, &atr_info);
			if (r) {
				fprintf(stderr, "Failed to parse ATR\n");
				break;
			}

			print_atr(&atr_info);
			break;
		}

		case EMV_DECODE_SW1SW2: {
			if (data_len != 2) {
				fprintf(stderr, "SW1SW2 must consist of 4 hex digits\n");
				break;
			}

			print_sw1sw2(data[0], data[1]);
			break;
		}

		case EMV_DECODE_BER: {
			print_ber_buf(data, data_len, "  ", 0);
			break;
		}

		case EMV_DECODE_TLV: {
			print_emv_buf(data, data_len, "  ", 0);
			break;
		}

		case EMV_DECODE_DOL: {
			print_emv_dol(data, data_len, "  ", 0);
			break;
		}

		case EMV_DECODE_TAG_LIST: {
			print_emv_tag_list(data, data_len, "  ", 0);
			break;
		}

		case EMV_DECODE_TERM_TYPE: {
			char str[1024];

			if (data_len != 1) {
				fprintf(stderr, "EMV Terminal Type (field 9F35) must be exactly 1 byte\n");
				break;
			}

			r = emv_term_type_get_string_list(data[0], str, sizeof(str));
			if (r) {
				fprintf(stderr, "Failed to parse EMV Terminal Type (field 9F35)\n");
				break;
			}
			printf("%s", str); // No \n required for string list

			break;
		}

		case EMV_DECODE_TERM_CAPS: {
			char str[1024];

			if (data_len != 3) {
				fprintf(stderr, "EMV Terminal Capabilities (field 9F33) must be exactly 3 bytes\n");
				break;
			}

			r = emv_term_caps_get_string_list(data, data_len, str, sizeof(str));
			if (r) {
				fprintf(stderr, "Failed to parse EMV Terminal Capabilities (field 9F33)\n");
				break;
			}
			printf("%s", str); // No \n required for string list

			break;
		}

		case EMV_DECODE_ADDL_TERM_CAPS: {
			char str[1024];

			if (data_len != 5) {
				fprintf(stderr, "EMV Additional Terminal Capabilities (field 9F40) must be exactly 5 bytes\n");
				break;
			}

			r = emv_addl_term_caps_get_string_list(data, data_len, str, sizeof(str));
			if (r) {
				fprintf(stderr, "Failed to parse EMV Additional Terminal Capabilities (field 9F40)\n");
				break;
			}
			printf("%s", str); // No \n required for string list

			break;
		}

<<<<<<< HEAD
		case EMV_DECODE_ISO3166_1: {
			const char* country;

			if (arg_str_len != 2 && arg_str_len != 3) {
				fprintf(stderr, "ISO 3166-1 country code must be alpha-2, alpha-3 or 3-digit numeric code\n");
				break;
			}

			if (arg_str_len == 2) {
				country = isocodes_lookup_country_by_alpha2(arg_str);
			} else {
				country = isocodes_lookup_country_by_alpha3(arg_str);
			}
			if (!country) {
				unsigned int country_code;
				char* endptr = arg_str;

				country_code = strtoul(arg_str, &endptr, 10);
				if (!arg_str[0] || *endptr) {
					fprintf(stderr, "Invalid ISO 3166-1 country code\n");
					break;
				}

				country = isocodes_lookup_country_by_numeric(country_code);
			}

			if (!country) {
				fprintf(stderr, "Unknown\n");
				break;
			}

			printf("%s\n", country);
=======
		case EMV_DECODE_CVM_LIST: {
			char str[2048];

			r = emv_cvm_list_get_string_list(data, data_len, str, sizeof(str));
			if (r) {
				fprintf(stderr, "Failed to parse EMV Cardholder Verification Method (CVM) List (field 8E)\n");
				break;
			}
			printf("%s", str); // No \n required for string list

			break;
		}

		case EMV_DECODE_CVM_RESULTS: {
			char str[1024];

			if (data_len != 3) {
				fprintf(stderr, "EMV Cardholder Verification Method (CVM) Results (field 9F34) must be exactly 3 bytes\n");
				break;
			}

			r = emv_cvm_results_get_string_list(data, data_len, str, sizeof(str));
			if (r) {
				fprintf(stderr, "Failed to parse EMV Cardholder Verification Method (CVM) Results (field 9F34)\n");
				break;
			}
			printf("%s", str); // No \n required for string list
>>>>>>> 0e4a5285

			break;
		}

<<<<<<< HEAD
		case EMV_DECODE_ISO4217: {
			const char* currency;

			if (arg_str_len != 3) {
				fprintf(stderr, "ISO 4217 currency code must be alpha-3 or 3-digit numeric code\n");
				break;
			}

			currency = isocodes_lookup_currency_by_alpha3(arg_str);
			if (!currency) {
				unsigned int currency_code;
				char* endptr = arg_str;

				currency_code = strtoul(arg_str, &endptr, 10);
				if (!arg_str[0] || *endptr) {
					fprintf(stderr, "Invalid ISO 4217 currency code\n");
					break;
				}

				currency = isocodes_lookup_currency_by_numeric(currency_code);
			}

			if (!currency) {
				fprintf(stderr, "Unknown\n");
				break;
			}

			printf("%s\n", currency);
=======
		case EMV_DECODE_TVR: {
			char str[2048];

			if (data_len != 5) {
				fprintf(stderr, "EMV Terminal Verification Results (field 95) must be exactly 5 bytes\n");
				break;
			}

			r = emv_tvr_get_string_list(data, data_len, str, sizeof(str));
			if (r) {
				fprintf(stderr, "Failed to parse EMV Terminal Verification Results (field 95)\n");
				break;
			}
			printf("%s", str); // No \n required for string list
>>>>>>> 0e4a5285

			break;
		}

<<<<<<< HEAD
		case EMV_DECODE_ISO639: {
			const char* language;

			if (arg_str_len != 2 && arg_str_len != 3) {
				fprintf(stderr, "ISO 639 currency code must be alpha-2 or alpha-3 code\n");
				break;
			}

			if (arg_str_len == 2) {
				language = isocodes_lookup_language_by_alpha2(arg_str);
			} else {
				language = isocodes_lookup_language_by_alpha3(arg_str);
			}
			if (!language) {
				fprintf(stderr, "Unknown\n");
				break;
			}

			printf("%s\n", language);
=======
		case EMV_DECODE_TSI: {
			char str[2048];

			if (data_len != 2) {
				fprintf(stderr, "EMV Transaction Status Information (field 9B) must be exactly 2 bytes\n");
				break;
			}

			r = emv_tsi_get_string_list(data, data_len, str, sizeof(str));
			if (r) {
				fprintf(stderr, "Failed to parse EMV Transaction Status Information (field 9B)\n");
				break;
			}
			printf("%s", str); // No \n required for string list
>>>>>>> 0e4a5285

			break;
		}
	}

	if (data) {
		free(data);
	}
	if (arg_str) {
		free(arg_str);
	}

	return 0;
}<|MERGE_RESOLUTION|>--- conflicted
+++ resolved
@@ -2,11 +2,7 @@
  * @file emv-decode.c
  * @brief Simple EMV decoding tool
  *
-<<<<<<< HEAD
- * Copyright (c) 2021, 2023 Leon Lynch
-=======
- * Copyright (c) 2021, 2022 Leon Lynch
->>>>>>> 0e4a5285
+ * Copyright (c) 2021, 2022, 2023 Leon Lynch
  *
  * This program is free software; you can redistribute it and/or
  * modify it under the terms of the GNU Lesser General Public
@@ -58,16 +54,13 @@
 	EMV_DECODE_TERM_TYPE,
 	EMV_DECODE_TERM_CAPS,
 	EMV_DECODE_ADDL_TERM_CAPS,
-<<<<<<< HEAD
-	EMV_DECODE_ISO3166_1,
-	EMV_DECODE_ISO4217,
-	EMV_DECODE_ISO639,
-=======
 	EMV_DECODE_CVM_LIST,
 	EMV_DECODE_CVM_RESULTS,
 	EMV_DECODE_TVR,
 	EMV_DECODE_TSI,
->>>>>>> 0e4a5285
+	EMV_DECODE_ISO3166_1,
+	EMV_DECODE_ISO4217,
+	EMV_DECODE_ISO639,
 };
 static enum emv_decode_mode_t emv_decode_mode = EMV_DECODE_NONE;
 
@@ -179,16 +172,13 @@
 		case EMV_DECODE_TERM_TYPE:
 		case EMV_DECODE_TERM_CAPS:
 		case EMV_DECODE_ADDL_TERM_CAPS:
-<<<<<<< HEAD
-		case EMV_DECODE_ISO3166_1:
-		case EMV_DECODE_ISO4217:
-		case EMV_DECODE_ISO639:
-=======
 		case EMV_DECODE_CVM_LIST:
 		case EMV_DECODE_CVM_RESULTS:
 		case EMV_DECODE_TVR:
 		case EMV_DECODE_TSI:
->>>>>>> 0e4a5285
+		case EMV_DECODE_ISO3166_1:
+		case EMV_DECODE_ISO4217:
+		case EMV_DECODE_ISO639:
 			if (emv_decode_mode != EMV_DECODE_NONE) {
 				argp_error(state, "Only one decoding OPTION may be specified");
 			}
@@ -397,7 +387,73 @@
 			break;
 		}
 
-<<<<<<< HEAD
+		case EMV_DECODE_CVM_LIST: {
+			char str[2048];
+
+			r = emv_cvm_list_get_string_list(data, data_len, str, sizeof(str));
+			if (r) {
+				fprintf(stderr, "Failed to parse EMV Cardholder Verification Method (CVM) List (field 8E)\n");
+				break;
+			}
+			printf("%s", str); // No \n required for string list
+
+			break;
+		}
+
+		case EMV_DECODE_CVM_RESULTS: {
+			char str[1024];
+
+			if (data_len != 3) {
+				fprintf(stderr, "EMV Cardholder Verification Method (CVM) Results (field 9F34) must be exactly 3 bytes\n");
+				break;
+			}
+
+			r = emv_cvm_results_get_string_list(data, data_len, str, sizeof(str));
+			if (r) {
+				fprintf(stderr, "Failed to parse EMV Cardholder Verification Method (CVM) Results (field 9F34)\n");
+				break;
+			}
+			printf("%s", str); // No \n required for string list
+
+			break;
+		}
+
+		case EMV_DECODE_TVR: {
+			char str[2048];
+
+			if (data_len != 5) {
+				fprintf(stderr, "EMV Terminal Verification Results (field 95) must be exactly 5 bytes\n");
+				break;
+			}
+
+			r = emv_tvr_get_string_list(data, data_len, str, sizeof(str));
+			if (r) {
+				fprintf(stderr, "Failed to parse EMV Terminal Verification Results (field 95)\n");
+				break;
+			}
+			printf("%s", str); // No \n required for string list
+
+			break;
+		}
+
+		case EMV_DECODE_TSI: {
+			char str[2048];
+
+			if (data_len != 2) {
+				fprintf(stderr, "EMV Transaction Status Information (field 9B) must be exactly 2 bytes\n");
+				break;
+			}
+
+			r = emv_tsi_get_string_list(data, data_len, str, sizeof(str));
+			if (r) {
+				fprintf(stderr, "Failed to parse EMV Transaction Status Information (field 9B)\n");
+				break;
+			}
+			printf("%s", str); // No \n required for string list
+
+			break;
+		}
+
 		case EMV_DECODE_ISO3166_1: {
 			const char* country;
 
@@ -430,40 +486,10 @@
 			}
 
 			printf("%s\n", country);
-=======
-		case EMV_DECODE_CVM_LIST: {
-			char str[2048];
-
-			r = emv_cvm_list_get_string_list(data, data_len, str, sizeof(str));
-			if (r) {
-				fprintf(stderr, "Failed to parse EMV Cardholder Verification Method (CVM) List (field 8E)\n");
-				break;
-			}
-			printf("%s", str); // No \n required for string list
-
-			break;
-		}
-
-		case EMV_DECODE_CVM_RESULTS: {
-			char str[1024];
-
-			if (data_len != 3) {
-				fprintf(stderr, "EMV Cardholder Verification Method (CVM) Results (field 9F34) must be exactly 3 bytes\n");
-				break;
-			}
-
-			r = emv_cvm_results_get_string_list(data, data_len, str, sizeof(str));
-			if (r) {
-				fprintf(stderr, "Failed to parse EMV Cardholder Verification Method (CVM) Results (field 9F34)\n");
-				break;
-			}
-			printf("%s", str); // No \n required for string list
->>>>>>> 0e4a5285
-
-			break;
-		}
-
-<<<<<<< HEAD
+
+			break;
+		}
+
 		case EMV_DECODE_ISO4217: {
 			const char* currency;
 
@@ -492,27 +518,10 @@
 			}
 
 			printf("%s\n", currency);
-=======
-		case EMV_DECODE_TVR: {
-			char str[2048];
-
-			if (data_len != 5) {
-				fprintf(stderr, "EMV Terminal Verification Results (field 95) must be exactly 5 bytes\n");
-				break;
-			}
-
-			r = emv_tvr_get_string_list(data, data_len, str, sizeof(str));
-			if (r) {
-				fprintf(stderr, "Failed to parse EMV Terminal Verification Results (field 95)\n");
-				break;
-			}
-			printf("%s", str); // No \n required for string list
->>>>>>> 0e4a5285
-
-			break;
-		}
-
-<<<<<<< HEAD
+
+			break;
+		}
+
 		case EMV_DECODE_ISO639: {
 			const char* language;
 
@@ -532,22 +541,6 @@
 			}
 
 			printf("%s\n", language);
-=======
-		case EMV_DECODE_TSI: {
-			char str[2048];
-
-			if (data_len != 2) {
-				fprintf(stderr, "EMV Transaction Status Information (field 9B) must be exactly 2 bytes\n");
-				break;
-			}
-
-			r = emv_tsi_get_string_list(data, data_len, str, sizeof(str));
-			if (r) {
-				fprintf(stderr, "Failed to parse EMV Transaction Status Information (field 9B)\n");
-				break;
-			}
-			printf("%s", str); // No \n required for string list
->>>>>>> 0e4a5285
 
 			break;
 		}
